--- conflicted
+++ resolved
@@ -39,17 +39,10 @@
           </div>
           
           <div className="hidden md:flex items-center justify-center space-x-8">
-<<<<<<< HEAD
-            <button onClick={() => handleNavClick('landing')} className="hover:underline">Home</button>
-            <button onClick={() => handleNavClick('dashboard')} className="hover:underline">Dashboard</button>
-            <button onClick={() => handleNavClick('chat')} className="hover:underline">Chat</button>
-            <a href="#about" className="hover:underline">About Us</a>
-=======
             <a href="/" className="hover:underline">Home</a>
             <a href="/dashboard" className="hover:underline">Dashboard</a>
             <a href="/#features" className="hover:underline">Features</a>
             <a href="/#about" className="hover:underline">About Us</a>
->>>>>>> f1a5c670
           </div>
 
           <div className="flex justify-end">
